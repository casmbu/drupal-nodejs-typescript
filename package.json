{
  "name": "drupal-node.js",
  "description": "Push notifications from Drupal.",
  "version": "1.0.5",
  "homepage": "https://drupal.org/project/nodejs",
  "engines": {
    "node": "4.2.x"
  },
  "dependencies": {
    "express": "4.x",
<<<<<<< HEAD
    "request": "2.36",
    "socket.io": "1.x",
    "body-parser": "1.14.2"
=======
    "request": "2.67.x",
    "socket.io": "1.x"
>>>>>>> 17fcb502
  }
}<|MERGE_RESOLUTION|>--- conflicted
+++ resolved
@@ -8,13 +8,8 @@
   },
   "dependencies": {
     "express": "4.x",
-<<<<<<< HEAD
-    "request": "2.36",
-    "socket.io": "1.x",
-    "body-parser": "1.14.2"
-=======
     "request": "2.67.x",
+    "body-parser": "1.14.2",
     "socket.io": "1.x"
->>>>>>> 17fcb502
   }
 }